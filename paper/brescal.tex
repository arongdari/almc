--- conflicted
+++ resolved
@@ -1,12 +1,5 @@
 %!TEX root = icml2016.tex
 \section{Bayesian RESCAL}
-<<<<<<< HEAD
-\label{sec:brescal}
-A relational knowledge base consists of a set triples in the form of $(i, k, j)$ 
-where $i$, $j$ are entities, and $k$ is a relation. A triple can be distinguished 
-in a valid triple and invalid triple based on a semantic meaning of a triple. An 
-example of valid triple in Freebase is (Barack Obama, president of, U.S.), and an 
-=======
 
 \begin{table*}[bt]
 \caption{Parameters for Gibbs updates. $\otimes$ is the Kronecker product.}
@@ -31,7 +24,6 @@
 where $i$, $j$ are entities, and $k$ is a relation. A triple can be distinguished
 in a valid triple and invalid triple based on a semantic meaning of a triple. An
 example of valid triple in Freebase is (Barack Obama, president of, U.S.), and an
->>>>>>> a6e5d263
 example of invalid triple is (Barack Obama, president of, U.K.).
 A knowledge base can be represented in a three-way tensor
 $\mathcal{X} \in \{0, 1\}^{N \times K \times N}$, where $K$ is a number of
